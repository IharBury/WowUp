--- conflicted
+++ resolved
@@ -79,11 +79,7 @@
                 }
 
                 // If the path that the user selected is valid, then move on.
-<<<<<<< HEAD
-                if(!string.IsNullOrEmpty(clientLocation) && IsClientFolder(clientType, clientLocation))
-=======
                 if (!string.IsNullOrEmpty(clientLocation) && IsClientFolder(clientType, clientLocation))
->>>>>>> 59515dd2
                 {
                     continue;
                 }
